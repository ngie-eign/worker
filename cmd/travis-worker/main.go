--- conflicted
+++ resolved
@@ -111,22 +111,11 @@
 	commandDispatcher := lib.NewCommandDispatcher(ctx, amqpConn)
 	go commandDispatcher.Run()
 
-<<<<<<< HEAD
-	pool := &lib.ProcessorPool{
-		Hostname:    config.Hostname,
-		Context:     ctx,
-		HardTimeout: time.Duration(config.HardTimeoutSeconds) * time.Second,
-		Conn:        amqpConn,
-		Provider:    provider,
-		Generator:   generator,
-		Canceller:   commandDispatcher,
-	}
-=======
-	pool := lib.NewProcessorPool(config.Hostname, ctx, amqpConn, provider,
+	pool := lib.NewProcessorPool(config.Hostname, ctx,
+		time.Duration(config.HardTimeoutSeconds)*time.Second, amqpConn, provider,
 		generator, commandDispatcher)
 
 	pool.SkipShutdownOnLogTimeout = (config.SkipShutdownOnLogTimeout != "")
->>>>>>> 49d25da3
 
 	signalChan := make(chan os.Signal, 1)
 	signal.Notify(signalChan, syscall.SIGTERM, syscall.SIGINT)
